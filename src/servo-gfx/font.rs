<<<<<<< HEAD
/* This Source Code Form is subject to the terms of the Mozilla Public
 * License, v. 2.0. If a copy of the MPL was not distributed with this
 * file, You can obtain one at http://mozilla.org/MPL/2.0/. */
=======
//! Fonts.
>>>>>>> e6337025

use color::Color;
use font_context::FontContext;
use geometry::Au;
use platform::font_context::FontContextHandle;
use platform::font::{FontHandle, FontTable};
use render_context::RenderContext;
<<<<<<< HEAD
use servo_util::range::Range;
=======
>>>>>>> e6337025
use text::glyph::{GlyphStore, GlyphIndex};
use text::shaping::ShaperMethods;
use text::{Shaper, TextRun};
use util::range::Range;

use azure::{AzFloat, AzScaledFontRef};
use azure::scaled_font::ScaledFont;
use azure::azure_hl::{BackendType, ColorPattern};
use geom::{Point2D, Rect, Size2D};

// FontHandle encapsulates access to the platform's font API,
// e.g. quartz, FreeType. It provides access to metrics and tables
// needed by the text shaper as well as access to the underlying font
// resources needed by the graphics layer to draw glyphs.

pub trait FontHandleMethods {
    fn new_from_buffer(fctx: &FontContextHandle, buf: ~[u8], style: &SpecifiedFontStyle)
                    -> Result<Self,()>;

    // an identifier usable by FontContextHandle to recreate this FontHandle.
    fn face_identifier(&self) -> ~str;
    fn family_name(&self) -> ~str;
    fn face_name(&self) -> ~str;
    fn is_italic(&self) -> bool;
    fn boldness(&self) -> CSSFontWeight;

    fn clone_with_style(&self, fctx: &FontContextHandle, style: &UsedFontStyle)
                     -> Result<FontHandle, ()>;
    fn glyph_index(&self, codepoint: char) -> Option<GlyphIndex>;
    fn glyph_h_advance(&self, GlyphIndex) -> Option<FractionalPixel>;
    fn get_metrics(&self) -> FontMetrics;
    fn get_table_for_tag(&self, FontTableTag) -> Option<FontTable>;
}

// Used to abstract over the shaper's choice of fixed int representation.
pub type FractionalPixel = float;

pub type FontTableTag = u32;

trait FontTableTagConversions {
    pub fn tag_to_str(&self) -> ~str;
}

impl FontTableTagConversions for FontTableTag {
    pub fn tag_to_str(&self) -> ~str {
        unsafe {
            let reversed = str::raw::from_buf_len(cast::transmute(self), 4);
            return str::from_chars([reversed.char_at(3),
                                    reversed.char_at(2),
                                    reversed.char_at(1),
                                    reversed.char_at(0)]);
        }
    }
}

pub trait FontTableMethods {
    fn with_buffer(&self, &fn(*u8, uint));
}

pub struct FontMetrics {
    underline_size:   Au,
    underline_offset: Au,
    leading:          Au,
    x_height:         Au,
    em_size:          Au,
    ascent:           Au,
    descent:          Au,
    max_advance:      Au
}

// TODO(Issue #200): use enum from CSS bindings for 'font-weight'
#[deriving(Eq)]
pub enum CSSFontWeight {
    FontWeight100,
    FontWeight200,
    FontWeight300,
    FontWeight400,
    FontWeight500,
    FontWeight600,
    FontWeight700,
    FontWeight800,
    FontWeight900,
}

pub impl CSSFontWeight {
    pub fn is_bold(self) -> bool {
        match self {
            FontWeight900 | FontWeight800 | FontWeight700 | FontWeight600 => true,
            _ => false
        }
    }
}

// TODO(Issue #179): eventually this will be split into the specified
// and used font styles.  specified contains uninterpreted CSS font
// property values, while 'used' is attached to gfx::Font to descript
// the instance's properties.
//
// For now, the cases are differentiated with a typedef
#[deriving(Eq)]
pub struct FontStyle {
    pt_size: float,
    weight: CSSFontWeight,
    italic: bool,
    oblique: bool,
    families: ~str,
    // TODO(Issue #198): font-stretch, text-decoration, font-variant, size-adjust
}

pub type SpecifiedFontStyle = FontStyle;
pub type UsedFontStyle = FontStyle;

// FIXME: move me to layout
struct ResolvedFont {
    group: @FontGroup,
    style: SpecifiedFontStyle,
}

// FontDescriptor serializes a specific font and used font style
// options, such as point size.

// It's used to swizzle/unswizzle gfx::Font instances when
// communicating across tasks, such as the display list between layout
// and render tasks.
#[deriving(Eq)]
pub struct FontDescriptor {
    style: UsedFontStyle,
    selector: FontSelector,
}

pub impl FontDescriptor {
    fn new(style: UsedFontStyle, selector: FontSelector) -> FontDescriptor {
        FontDescriptor {
            style: style,
            selector: selector,
        }
    }
}

// A FontSelector is a platform-specific strategy for serializing face names.
#[deriving(Eq)]
pub enum FontSelector {
    SelectorPlatformIdentifier(~str),
    SelectorStubDummy, // aka, use Josephin Sans
}

// This struct is the result of mapping a specified FontStyle into the
// available fonts on the system. It contains an ordered list of font
// instances to be used in case the prior font cannot be used for
// rendering the specified language.

// The ordering of font instances is mainly decided by the CSS
// 'font-family' property. The last font is a system fallback font.
pub struct FontGroup {
    families: @str,
    // style of the first western font in group, which is
    // used for purposes of calculating text run metrics.
    style: UsedFontStyle,
    fonts: ~[@mut Font],
}

pub impl FontGroup {
    fn new(families: @str, style: &UsedFontStyle, fonts: ~[@mut Font]) -> FontGroup {
        FontGroup {
            families: families,
            style: copy *style,
            fonts: fonts,
        }
    }

    fn create_textrun(&self, text: ~str) -> TextRun {
        assert!(self.fonts.len() > 0);

        // TODO(Issue #177): Actually fall back through the FontGroup when a font is unsuitable.
        return TextRun::new(self.fonts[0], text);
    }
}

pub struct RunMetrics {
    // may be negative due to negative width (i.e., kerning of '.' in 'P.T.')
    advance_width: Au,
    ascent: Au, // nonzero
    descent: Au, // nonzero
    // this bounding box is relative to the left origin baseline.
    // so, bounding_box.position.y = -ascent
    bounding_box: Rect<Au>
}

/**
A font instance. Layout can use this to calculate glyph metrics
and the renderer can use it to render text.
*/
pub struct Font {
    priv handle: FontHandle,
    priv azure_font: Option<ScaledFont>,
    priv shaper: Option<@Shaper>,
    style: UsedFontStyle,
    metrics: FontMetrics,
    backend: BackendType,
}

pub impl Font {
    fn new_from_buffer(ctx: &FontContext,
                       buffer: ~[u8],
                       style: &SpecifiedFontStyle,
                       backend: BackendType)
            -> Result<@mut Font, ()> {
        let handle = FontHandleMethods::new_from_buffer(&ctx.handle, buffer, style);
        let handle: FontHandle = if handle.is_ok() {
            result::unwrap(handle)
        } else {
            return Err(handle.get_err());
        };
        
        let metrics = handle.get_metrics();
        // TODO(Issue #179): convert between specified and used font style here?

        return Ok(@mut Font {
            handle: handle,
            azure_font: None,
            shaper: None,
            style: copy *style,
            metrics: metrics,
            backend: backend,
        });
    }

    fn new_from_adopted_handle(_fctx: &FontContext, handle: FontHandle,
                               style: &SpecifiedFontStyle, backend: BackendType) -> @mut Font {
        let metrics = handle.get_metrics();

        @mut Font {
            handle: handle,
            azure_font: None,
            shaper: None,
            style: copy *style,
            metrics: metrics,
            backend: backend,
        }
    }

    fn new_from_existing_handle(fctx: &FontContext, handle: &FontHandle,
                                style: &SpecifiedFontStyle, backend: BackendType) -> Result<@mut Font,()> {

        // TODO(Issue #179): convert between specified and used font style here?
        let styled_handle = match handle.clone_with_style(&fctx.handle, style) {
            Ok(result) => result,
            Err(()) => return Err(())
        };

        return Ok(Font::new_from_adopted_handle(fctx, styled_handle, style, backend));
    }

    priv fn get_shaper(@mut self) -> @Shaper {
        // fast path: already created a shaper
        match self.shaper {
            Some(shaper) => { return shaper; },
            None => {}
        }

        let shaper = @Shaper::new(self);
        self.shaper = Some(shaper);
        shaper
    }

    fn get_table_for_tag(&self, tag: FontTableTag) -> Option<FontTable> {
        let result = self.handle.get_table_for_tag(tag);
        let status = if result.is_some() { "Found" } else { "Didn't find" };

        debug!("%s font table[%s] with family=%s, face=%s",
               status, tag.tag_to_str(),
               self.handle.family_name(), self.handle.face_name());

        return result;
    }

    // TODO: this should return a borrowed pointer, but I can't figure
    // out why borrowck doesn't like my implementation.

    priv fn get_azure_font(&mut self) -> AzScaledFontRef {
        // fast path: we've already created the azure font resource
        match self.azure_font {
            Some(ref azfont) => return azfont.get_ref(),
            None => {}
        }

        let mut scaled_font = self.create_azure_font();
        self.azure_font = Some(scaled_font);
        // try again.
        return self.get_azure_font();
    }

    #[cfg(target_os="macos")]
    priv fn create_azure_font(&mut self) -> ScaledFont {
        let cg_font = self.handle.get_CGFont();
        let size = self.style.pt_size as AzFloat;
        ScaledFont::new(self.backend, &cg_font, size)
    }

    #[cfg(target_os="linux")]
    priv fn create_azure_font(&self) -> ScaledFont {
        let freetype_font = self.handle.face;
        let size = self.style.pt_size as AzFloat;
        ScaledFont::new(self.backend, freetype_font, size)
    }
}


pub impl Font {
    fn draw_text_into_context(&mut self,
                              rctx: &RenderContext,
                              run: &TextRun,
                              range: &Range,
                              baseline_origin: Point2D<Au>,
                              color: Color) {
        use core::libc::types::common::c99::{uint16_t, uint32_t};
        use azure::{struct__AzDrawOptions,
                    struct__AzGlyph,
                    struct__AzGlyphBuffer,
                    struct__AzPoint};
        use azure::azure::bindgen::{AzDrawTargetFillGlyphs};

        let target = rctx.get_draw_target();
        let azfontref = self.get_azure_font();
        let pattern = ColorPattern(color);
        let azure_pattern = pattern.azure_color_pattern;
        assert!(azure_pattern.is_not_null());

        let options = struct__AzDrawOptions {
            mAlpha: 1f as AzFloat,
            fields: 0x0200 as uint16_t
        };

        let mut origin = copy baseline_origin;
        let mut azglyphs = ~[];
        vec::reserve(&mut azglyphs, range.length());

        for run.glyphs.iter_glyphs_for_char_range(range) |_i, glyph| {
            let glyph_advance = glyph.advance();
            let glyph_offset = glyph.offset().get_or_default(Au::zero_point());

            let azglyph = struct__AzGlyph {
                mIndex: glyph.index() as uint32_t,
                mPosition: struct__AzPoint {
                    x: (origin.x + glyph_offset.x).to_px() as AzFloat,
                    y: (origin.y + glyph_offset.y).to_px() as AzFloat
                }
            };
            origin = Point2D(origin.x + glyph_advance, origin.y);
            azglyphs.push(azglyph)
        };

        let azglyph_buf_len = azglyphs.len();
        if azglyph_buf_len == 0 { return; } // Otherwise the Quartz backend will assert.

        let glyphbuf = unsafe {
            struct__AzGlyphBuffer {
                mGlyphs: vec::raw::to_ptr(azglyphs),
                mNumGlyphs: azglyph_buf_len as uint32_t            
            }
        };

        // TODO(Issue #64): this call needs to move into azure_hl.rs
        AzDrawTargetFillGlyphs(target.azure_draw_target,
                               azfontref,
                               ptr::to_unsafe_ptr(&glyphbuf),
                               azure_pattern,
                               ptr::to_unsafe_ptr(&options),
                               ptr::null());
    }

    fn measure_text(&self, run: &TextRun, range: &Range) -> RunMetrics {
        // TODO(Issue #199): alter advance direction for RTL
        // TODO(Issue #98): using inter-char and inter-word spacing settings  when measuring text
        let mut advance = Au(0);
        for run.glyphs.iter_glyphs_for_char_range(range) |_i, glyph| {
            advance += glyph.advance();
        }
        let mut bounds = Rect(Point2D(Au(0), -self.metrics.ascent),
                              Size2D(advance, self.metrics.ascent + self.metrics.descent));

        // TODO(Issue #125): support loose and tight bounding boxes; using the
        // ascent+descent and advance is sometimes too generous and
        // looking at actual glyph extents can yield a tighter box.

        RunMetrics { 
            advance_width: advance,
            bounding_box: bounds,
            ascent: self.metrics.ascent,
            descent: self.metrics.descent,
        }
    }

    fn shape_text(@mut self, text: &str, store: &mut GlyphStore) {
        // TODO(Issue #229): use a more efficient strategy for repetitive shaping.
        // For example, Gecko uses a per-"word" hashtable of shaper results.
        let shaper = self.get_shaper();
        shaper.shape_text(text, store);
    }

    fn get_descriptor(&self) -> FontDescriptor {
        FontDescriptor::new(copy self.style, SelectorPlatformIdentifier(self.handle.face_identifier()))
    }

    fn glyph_index(&self, codepoint: char) -> Option<GlyphIndex> {
        self.handle.glyph_index(codepoint)
    }

    fn glyph_h_advance(&self, glyph: GlyphIndex) -> FractionalPixel {
        match self.handle.glyph_h_advance(glyph) {
          Some(adv) => adv,
          None => /* FIXME: Need fallback strategy */ 10f as FractionalPixel
        }
    }
}

/*fn should_destruct_on_fail_without_leaking() {
    #[test];
    #[should_fail];

    let fctx = @FontContext();
    let matcher = @FontMatcher(fctx);
    let _font = matcher.get_test_font();
    fail;
}

fn should_get_glyph_indexes() {
    #[test];

    let fctx = @FontContext();
    let matcher = @FontMatcher(fctx);
    let font = matcher.get_test_font();
    let glyph_idx = font.glyph_index('w');
    assert!(glyph_idx == Some(40u as GlyphIndex));
}

fn should_get_glyph_advance() {
    #[test];
    #[ignore];

    let fctx = @FontContext();
    let matcher = @FontMatcher(fctx);
    let font = matcher.get_test_font();
    let x = font.glyph_h_advance(40u as GlyphIndex);
    assert!(x == 15f || x == 16f);
}

// Testing thread safety
fn should_get_glyph_advance_stress() {
    #[test];
    #[ignore];

    let mut ports = ~[];

    for iter::repeat(100) {
        let (chan, port) = pipes::stream();
        ports += [@port];
        do task::spawn {
            let fctx = @FontContext();
            let matcher = @FontMatcher(fctx);
            let _font = matcher.get_test_font();
            let x = font.glyph_h_advance(40u as GlyphIndex);
            assert!(x == 15f || x == 16f);
            chan.send(());
        }
    }

    for ports.each |port| {
        port.recv();
    }
}

fn should_be_able_to_create_instances_in_multiple_threads() {
    #[test];

    for iter::repeat(10u) {
        do task::spawn {
            let fctx = @FontContext();
            let matcher = @FontMatcher(fctx);
            let _font = matcher.get_test_font();
        }
    }
}

*/<|MERGE_RESOLUTION|>--- conflicted
+++ resolved
@@ -1,10 +1,6 @@
-<<<<<<< HEAD
 /* This Source Code Form is subject to the terms of the Mozilla Public
  * License, v. 2.0. If a copy of the MPL was not distributed with this
  * file, You can obtain one at http://mozilla.org/MPL/2.0/. */
-=======
-//! Fonts.
->>>>>>> e6337025
 
 use color::Color;
 use font_context::FontContext;
@@ -12,14 +8,10 @@
 use platform::font_context::FontContextHandle;
 use platform::font::{FontHandle, FontTable};
 use render_context::RenderContext;
-<<<<<<< HEAD
 use servo_util::range::Range;
-=======
->>>>>>> e6337025
 use text::glyph::{GlyphStore, GlyphIndex};
 use text::shaping::ShaperMethods;
 use text::{Shaper, TextRun};
-use util::range::Range;
 
 use azure::{AzFloat, AzScaledFontRef};
 use azure::scaled_font::ScaledFont;
